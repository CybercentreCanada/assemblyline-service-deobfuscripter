--- conflicted
+++ resolved
@@ -409,7 +409,7 @@
                 layer = b"\n".join(extracted_parts).strip()
                 extract_res.add_line(name)
                 break
-        if len(layer.strip()) < 2:
+        if len(layer.strip()) < 3:
             return  # No script present in file
         if request.file_type == 'code/ps1':
             sig = regex.search(
@@ -430,21 +430,8 @@
                     extract_res.add_line(f"Powershell Signature Comment, see {sig_filename}")
                 except binascii.Error:
                     pass
-<<<<<<< HEAD
         if extract_res.body:
             request.result.add_section(extract_res)
-
-=======
-        for pattern, name, func in code_extracts:
-            if regex.match(regex.compile(pattern), request.task.file_type):
-                extracted_parts = func(request.file_contents)
-                layer = b"\n".join(extracted_parts).strip()
-                layers_list.append(name)
-                break
-        if len(layer.strip()) < 3:
-            # Exit immediately if no script is found
-            return
->>>>>>> 6e13387c
         # Save extracted scripts before deobfuscation
         before_deobfuscation = layer
 
