""" DeobfuScripter: Script Deobfuscation Service """

from __future__ import annotations

import binascii
import os

<<<<<<< HEAD
from collections import Counter, defaultdict
from typing import Callable, Dict, List, Optional, Tuple
=======
from collections import Counter
from functools import partial
from itertools import chain
from typing import Callable, Dict, List, Optional, Set, Tuple
>>>>>>> 8c8b33d8

import regex

from bs4 import BeautifulSoup
from multidecoder.query import squash_replace, obfuscation_counts

from assemblyline.common.str_utils import safe_str
from assemblyline_v4_service.common.extractor.decode_wrapper import DecoderWrapper, get_tree_tags
from assemblyline_v4_service.common.base import ServiceBase
from assemblyline_v4_service.common.request import ServiceRequest, MaxExtractedExceeded
from assemblyline_v4_service.common.result import Result, ResultSection, BODY_FORMAT, Heuristic


# Type declarations
TechniqueList = List[Tuple[str, Callable[[bytes], Optional[bytes]]]]


def filter_iocs(iocs, original: bytes, seen: set, reversed=False):
    new_iocs = defaultdict(set)
    for ioc_type in iocs:
        for ioc in iocs[ioc_type]:
            prefix = b'/'.join(ioc.split(b'/', 3)[:3]) if ioc_type == 'network.static.uri' else ioc
            if reversed:
                prefix = prefix[::-1]
            if prefix not in seen and prefix not in original:
                seen.add(prefix)
                new_iocs[ioc_type].add(ioc)
    return new_iocs


class DeobfuScripter(ServiceBase):
    """ Service for deobfuscating scripts """
    VALIDCHARS = b' 0123456789abcdefghijklmnopqrstuvwxyzABCDEFGHIJKLMNOPQRSTUVWXYZ!"#$%&\'()*+,-./:;<=>?@[\\]^_`{|}~'
    BINCHARS = bytes(list(set(range(0, 256)) - set(VALIDCHARS)))

    def __init__(self, config: Optional[Dict] = None) -> None:
        super().__init__(config)

    def start(self) -> None:
        self.log.debug("DeobfuScripter service started")

    # --- Support Modules ----------------------------------------------------------------------------------------------

    def printable_ratio(self, text: bytes) -> float:
        """ Calcuate the ratio of printable characters to total characters in text """
        return float(float(len(text.translate(None, self.BINCHARS))) / float(len(text)))

    @staticmethod
    def encode_codepoint(codepoint: int) -> bytes:
        """ Returns the utf-8 encoding of a unicode codepoint """
        return chr(codepoint).encode('utf-8')

    @staticmethod
    def codepoint_sub(match: regex.Match, base: int = 16) -> bytes:
        """ Replace method for unicode codepoint regex substitutions.

        Args:
            match: The regex match object with the text of the unicode codepoint value as group 1.
            base: The base that the unicode codepoint is represented in (defaults to hexadecimal)
        Returns:
            - The utf-8 byte sequence for the codepoint if it can be decoded.
            - The original match text if there is a decoding error.
        """
        try:
            return DeobfuScripter.encode_codepoint(int(match.group(1), base))
        except ValueError:
            return match.group(0)  # No replacement if decoding fails

    @staticmethod
    def add1b(s: bytes, k: int) -> bytes:
        """ Add k to each byte of s """
        return bytes([(c + k) & 0xff for c in s])

    @staticmethod
    def charcode(text: bytes) -> Optional[bytes]:
        """ Replace character codes with the corresponding characters """
        # To do: what decimal encodings exist in scripting languages and how to decode them?

    @staticmethod
    def charcode_hex(text: bytes) -> Optional[bytes]:
        """ Replace hex character codes with the corresponding characters """
        output = regex.sub(rb'(?i)(?:\\x|0x|%)([a-z0-9]{2})', lambda m: binascii.unhexlify(m.group(1)), text)
        return output if output != text else None

    @staticmethod
    def charcode_unicode(text: bytes) -> Optional[bytes]:
        """ Replace unicode character codes with the corresponding utf-8 byte sequence"""
        output = regex.sub(rb'(?i)(?:\\u|%u)([a-z0-9]{4})', DeobfuScripter.codepoint_sub, text)
        return output if output != text else None

    @staticmethod
    def charcode_xml(text: bytes) -> Optional[bytes]:
        """ Replace XML escape sequences with the corresponding character """
        output = regex.sub(rb'(?i)&#x([a-z0-9]{1,6};', DeobfuScripter.codepoint_sub, text)
        output = regex.sub(rb'&#([0-9]{1,7});', partial(DeobfuScripter.codepoint_sub, base=10), output)
        return output if output != text else None

    @staticmethod
<<<<<<< HEAD
    def xml_unescape(text: bytes) -> Optional[bytes]:
        """ Replace XML escape sequences with the corresponding character """
        output = text
        for hex in regex.findall(rb'(?i)&#x[a-z0-9]{2};', text):
            output = output.replace(hex, binascii.unhexlify(hex[3:-1]))
        for escape in regex.findall(rb'&#(?:25[0-5]|2[0-4][0-9]|[0-1]?[0-9]{1,2});', text):
            output = output.replace(escape, int(escape[2:-1]).to_bytes(1, 'big'))
        return output if output != text else None
=======
    def chr_decode(text: bytes) -> Optional[bytes]:
        """ Replace calls to chr with the corresponding character """
        output = text
        for fullc, c in regex.findall(rb'(chr[bw]?\(([0-9]{1,3})\))', output, regex.I):
            # noinspection PyBroadException
            try:
                output = regex.sub(regex.escape(fullc), f'"{chr(int(c))}"'.encode('utf-8'), output)
            except Exception:
                continue
        if output == text:
            return None
        return output
>>>>>>> 8c8b33d8

    @staticmethod
    def string_replace(text: bytes) -> Optional[bytes]:
        """ Replace calls to replace() with their output """
        if b'replace(' in text.lower():
            # Process string with replace functions calls
            # Such as "SaokzueofpigxoFile".replace(/ofpigx/g, "T").replace(/okzu/g, "v")
            output = text
            # Find all occurrences of string replace (JS)
            for strreplace in [o[0] for o in
                               regex.findall(rb'(["\'][^"\']+["\']((\.replace\([^)]+\))+))', output, flags=regex.I)]:
                substitute = strreplace
                # Extract all substitutions
                for str1, str2 in regex.findall(rb'\.replace\([/\'"]([^,]+)[/\'\"]g?\s*,\s*[\'\"]([^)]*)[\'\"]\)',
                                                substitute, flags=regex.I):
                    # Execute the substitution
                    substitute = substitute.replace(str1, str2)
                # Remove the replace calls from the layer (prevent accidental substitutions in the next step)
                if b'.replace(' in substitute.lower():
                    substitute = substitute[:substitute.lower().index(b'.replace(')]
                output = output.replace(strreplace, substitute)

            # Process global string replace
            replacements = regex.findall(rb'replace\(\s*/([^)]+)/g?, [\'"]([^\'"]*)[\'"]', output)
            for str1, str2 in replacements:
                output = output.replace(str1, str2)
            # Process VB string replace
            replacements = regex.findall(rb'Replace\(\s*["\']?([^,"\']*)["\']?\s*,\s*["\']?'
                                         rb'([^,"\']*)["\']?\s*,\s*["\']?([^,"\']*)["\']?', output)
            for str1, str2, str3 in replacements:
                output = output.replace(str1, str1.replace(str2, str3))
            output = regex.sub(rb'\.replace\(\s*/([^)]+)/g?, [\'"]([^\'"]*)[\'"]\)', b'', output)
            if output != text:
                return output
        return None

    def b64decode_str(self, text: bytes) -> Optional[bytes]:
        """ Decode base64 """
        b64str = regex.findall(b'((?:[A-Za-z0-9+/]{3,}={0,2}(?:&#[x1][A0];)?[\r]?[\n]?){6,})', text)
        output = text
        for bmatch in b64str:
            s = bmatch.replace(b'\n',
                               b'').replace(b'\r', b'').replace(b' ', b'').replace(b'&#xA;', b'').replace(b'&#10;', b'')
            uniq_char = set(s)
            if len(uniq_char) > 6:
                if len(s) >= 16 and len(s) % 4 == 0:
                    try:
                        d = binascii.a2b_base64(s)
                    except binascii.Error:
                        continue
                    m = magic.Magic(mime=True)
                    mag = magic.Magic()
                    ftype = m.from_buffer(d)
                    mag_ftype = mag.from_buffer(d)
                    sha256hash = hashlib.sha256(d).hexdigest()
                    if sha256hash not in self.hashes:
                        if len(d) > 500:
                            for file_type in self.FILETYPES:
                                if (file_type in ftype and 'octet-stream' not in ftype) or file_type in mag_ftype:
                                    b64_file_name = f"{sha256hash[0:10]}_b64_decoded"
                                    b64_file_path = os.path.join(self.working_directory, b64_file_name)
                                    with open(b64_file_path, 'wb') as b64_file:
                                        b64_file.write(d)
                                    self.files_extracted.add(b64_file_path)
                                    self.hashes.add(sha256hash)
                                    break

                        if len(set(d)) > 6 and all(8 < c < 127 for c in d) and len(regex.sub(rb"\s", b"", d)) > 14:
                            output = output.replace(bmatch, d)
                        else:
                            # Test for ASCII seperated by \x00
                            p = d.replace(b'\x00', b'')
                            if len(set(p)) > 6 and all(8 < c < 127 for c in p) and len(regex.sub(rb"\s", b"", p)) > 14:
                                output = output.replace(bmatch, p)

        if output == text:
            return None
        return output

    @staticmethod
    def vars_of_fake_arrays(text: bytes) -> Optional[bytes]:
        """ Parse variables of fake arrays """
        replacements = regex.findall(rb'var\s+([^\s=]+)\s*=\s*\[([^\]]+)\]\[(\d+)\]', text)
        if len(replacements) > 0:
            #    ,- Make sure we do not process these again
            output = regex.sub(rb'var\s+([^=]+)\s*=', rb'XXX \1 =', text)
            for varname, array, pos in replacements:
                try:
                    value = regex.split(rb'\s*,\s*', array)[int(pos)]
                except IndexError:
                    # print '[' + array + '][' + pos + ']'
                    break
                output = output.replace(varname, value)
            if output != text:
                return output
        return None

    def array_of_strings(self, text: bytes) -> Optional[bytes]:
        """ Replace arrays of strings with the combined string """
        # noinspection PyBroadException
        try:
            replacements = regex.findall(rb'var\s+([^\s=]+)\s*=\s*\[([^\]]+)\]\s*;', text)
            if len(replacements) > 0:
                #    ,- Make sure we do not process these again
                output = text
                for varname, values in replacements:
                    occurences = [int(x) for x in regex.findall(varname + rb'\s*\[(\d+)\]', output)]
                    for i in occurences:
                        try:
                            output = regex.sub(varname + rb'\s*\[(%d)\]' % i,
                                               values.split(b',')[i].replace(b'\\', b'\\\\'), output)
                        except IndexError:
                            # print '[' + array + '][' + pos + ']'
                            break
                if output != text:
                    return output
        except Exception as e:
            self.log.warning(f"Technique array_of_strings failed with error: {str(e)}")

        return None

    @staticmethod
    def powershell_vars(text: bytes) -> Optional[bytes]:
        """ Replace PowerShell variables with their values """
        replacements_string = regex.findall(rb'(\$(?:\w+|{[^\}]+\}))\s*=[^=]\s*[\"\']([^\"\']+)[\"\']', text)
        replacements_func = regex.findall(rb'(\$(?:\w+|{[^\}]+\}))\s*=\s*([^=\"\'\s$]{3,50})[\s]', text)
        if len(replacements_string) > 0 or len(replacements_func) > 0:
            #    ,- Make sure we do not process these again
            output = regex.sub(rb'\$((?:\w+|{[^\}]+\}))\s*=', rb'\$--\1 =', text)
            for varname, string in replacements_string:
                output = output.replace(varname, string)
            for varname, string in replacements_func:
                output = output.replace(varname, string)
            if output != text:
                return output

        return None

    @staticmethod
    def powershell_carets(text: bytes) -> Optional[bytes]:
        """ Remove PowerShell carets """
        try:
            if b"^" in text or b"`" in text:
                output = text
                for full in regex.findall(rb'"[^"]+[A-Za-z0-9](\^|`)+[A-Za-z0-9][^"]+"', text):
                    if isinstance(full, tuple):
                        full = full[0]
                    char_to_be_removed = b"^" if b"^" in full else b"`"
                    output = output.replace(full, full.replace(char_to_be_removed, b""))
                if output == text:
                    return None
                return output
        except TimeoutError:
            pass
        return None

    # noinspection PyBroadException
    def msoffice_embedded_script_string(self, text: bytes) -> Optional[bytes]:
        """ Replace variables with their values in MSOffice embedded scripts """
        try:
            scripts: Dict[bytes, List[bytes]] = {}
            output = text
            # bad, prevent false var replacements like YG="86"
            # Replace regular variables
            replacements = regex.findall(
                rb'^(\s*(\w+)\s*=\s*\w*\s*\+?\s(["\'])(.+)["\']\s*\+\s*vbCrLf\s*$)', output, regex.M)
            if len(replacements) > 0:
                for full, variable_name, delim, value in replacements:
                    scripts.setdefault(variable_name, [])
                    scripts[variable_name].append(value.replace(delim + delim, delim))
                    output = output.replace(full, b'<deobsfuscripter:msoffice_embedded_script_string_var_assignment>')

            for script_var, script_lines in scripts.items():
                new_script_name = b'new_script__' + script_var
                output = regex.sub(rb'(.+)\b' + script_var + rb'\b', b'\\1' + new_script_name, output)
                output += b"\n\n\n' ---- script referenced by \"" + new_script_name + b"\" ----\n\n\n"
                output += b"\n".join(script_lines)

            if output == text:
                return None
            return output

        except Exception as e:
            self.log.warning(f"Technique msoffice_embedded_script_string failed with error: {str(e)}")
            return None

    def mswordmacro_vars(self, text: bytes) -> Optional[bytes]:
        """ Replaces Microsoft Word variables with their values """
        # noinspection PyBroadException
        try:
            output = text
            # prevent false var replacements like YG="86"
            # Replace regular variables
            replacements = regex.findall(rb'^\s*((?:Const[\s]*)?(\w+)\s*='
                                         rb'\s*((?:["][^"]+["]|[\'][^\']+[\']|[0-9]*)))[\s\r]*$',
                                         output, regex.MULTILINE | regex.DOTALL)
            if len(replacements) > 0:
                # If one variable is defined more then once take the second definition
                replacements = [(v[0], k, v[1]) for k, v in {i[1]: (i[0], i[2]) for i in replacements}.items()]
                for full, varname, value in replacements:
                    if len(regex.findall(rb'\b' + varname + rb'\b', output)) == 1:
                        # If there is only one instance of these, it's probably noise.
                        output = output.replace(full, b'<deobsfuscripter:mswordmacro_unused_variable_assignment>')
                    else:
                        final_val = value.replace(b'"', b"")
                        # Stacked strings
                        # b = "he"
                        # b = b & "llo "
                        # b = b & "world!"
                        stacked = regex.findall(rb'^\s*(' + varname + rb'\s*=\s*'
                                                + varname + rb'\s*[+&]\s*((?:["][^"]+["]|[\'][^\']+[\'])))[\s\r]*$',
                                                output, regex.MULTILINE | regex.DOTALL)
                        if len(stacked) > 0:
                            for sfull, val in stacked:
                                final_val += val.replace(b'"', b"")
                                output = output.replace(sfull, b'<deobsfuscripter:mswordmacro_var_assignment>')
                        output = output.replace(full, b'<deobsfuscripter:mswordmacro_var_assignment>')
                        # If more than a of the variable name left, the assumption is that this did not
                        # work according to plan, so just replace a few for now.
                        output = regex.sub(rb'(\b' + regex.escape(varname) +
                                           rb'(?!\s*(?:=|[+&]\s*' + regex.escape(varname) + rb'))\b)',
                                           b'"' + final_val.replace(b"\\", b"\\\\") + b'"',
                                           output, count=5)
                        # output = regex.sub(rb'(.*[^\s].*)\b' + varname + rb'\b',
                        #                 b'\\1"' + final_val.replace(b"\\", b"\\\\") + b'"',
                        #                 output)

            # Remaining stacked strings
            replacements = regex.findall(rb'^\s*((\w+)\s*=\s*(\w+)\s*[+&]\s*((?:["][^"]+["]|[\'][^\']+[\'])))[\s\r]*$',
                                         output, regex.MULTILINE | regex.DOTALL)
            replacements_vars = {x[1] for x in replacements}
            for v in replacements_vars:
                final_val = b""
                for full, varname, _, value in replacements:
                    if varname != v:
                        continue
                    final_val += value.replace(b'"', b"")
                    output = output.replace(full, b'<deobsfuscripter:mswordmacro_var_assignment>')
                output = regex.sub(rb'(\b' + v +
                                   rb'(?!\s*(?:=|[+&]\s*' + v + rb'))\b)',
                                   b'"' + final_val.replace(b"\\", b"\\\\") + b'"',
                                   output, count=5)

            if output == text:
                return None
            return output

        except Exception as e:
            self.log.warning(f"Technique mswordmacro_vars failed with error: {str(e)}")
            return None

    def simple_xor_function(self, text: bytes) -> Optional[bytes]:
        """ Tries XORing the text with potential keys found in the text """
        xorstrings = regex.findall(rb'(\w+\("((?:[0-9A-Fa-f][0-9A-Fa-f])+)"\s*,\s*"([^"]+)"\))', text)
        option_a: List[Tuple[bytes, bytes, bytes, Optional[bytes]]] = []
        option_b: List[Tuple[bytes, bytes, bytes, Optional[bytes]]] = []
        output = text
        for f, x, k in xorstrings:
            res = self.xor_with_key(binascii.a2b_hex(x), k)
            if self.printable_ratio(res) == 1:
                option_a.append((f, x, k, res))
                # print 'A:',f,x,k, res
            else:
                option_a.append((f, x, k, None))
            # try by shifting the key by 1
            res = self.xor_with_key(binascii.a2b_hex(x), k[1:] + k[0:1])
            if self.printable_ratio(res) == 1:
                option_b.append((f, x, k, res))
                # print 'B:',f,x,k, res
            else:
                option_b.append((f, x, k, None))

        xorstrings = []
        if None not in map(lambda y: y[3], option_a):
            xorstrings = option_a
        elif None not in map(lambda z: z[3], option_b):
            xorstrings = option_b

        for f, x, k, r in xorstrings:
            if r is not None:
                output = output.replace(f, b'"' + r + b'"')

        if output == text:
            return None
        return output

    @staticmethod
    def xor_with_key(s: bytes, k: bytes) -> bytes:
        """ XOR s using the key k """
        return bytes([a ^ b for a, b in zip(s, (len(s) // len(k) + 1) * k)])

    @staticmethod
    def zp_xor_with_key(s: bytes, k: bytes) -> bytes:
        """ XOR variant where xoring is skipped for 0 bytes and when the byte is equal to the keybyte """
        return bytes([a if a in (0, b) else a ^ b for a, b in zip(s, (len(s) // len(k) + 1) * k)])

    @staticmethod
    def clean_up_final_layer(text: bytes) -> bytes:
        """ Remove deobfuscripter artifacts from final layer for display """
        output = regex.sub(rb'\r', b'', text)
        output = regex.sub(rb'<deobsfuscripter:[^>]+>\n?', b'', output)
        return output

    # noinspection PyBroadException
    def extract_htmlscript(self, text: bytes) -> List[bytes]:
        """ Extract scripts from html """
        objects = []
        try:
            html = BeautifulSoup(text, 'lxml')
            for tag_type in ['object', 'embed', 'script']:
                for s in html.find_all(tag_type):
                    objects.append(str(s).encode('utf-8'))
        except Exception as e:
            self.log.warning(f"Failure in extract_htmlscript function: {str(e)}")
            objects = []
        return objects

    # --- Execute --------------------------------------------------------------------------------------------------

    def execute(self, request: ServiceRequest) -> None:
        # --- Setup ----------------------------------------------------------------------------------------------
        request.result = Result()
        md = DecoderWrapper(self.working_directory)

        max_attempts = 100 if request.deep_scan else 10

        # --- Prepare Techniques ----------------------------------------------------------------------------------
        first_pass: TechniqueList = [
            ('MSOffice Embedded script', self.msoffice_embedded_script_string),
            ('Powershell carets', self.powershell_carets),
            ('Array of strings', self.array_of_strings),
            ('Fake array vars', self.vars_of_fake_arrays),
            ('Simple XOR function', self.simple_xor_function),
        ]
        second_pass: TechniqueList = [
            ('MSWord macro vars', self.mswordmacro_vars),
            ('Powershell vars', self.powershell_vars),
            ('Hex Charcodes', self.charcode_hex),
            ('Unicode Charcodes', self.charcode_unicode),
            ('XML Charcodes', self.charcode_xml)
        ]
        second_pass.extend(first_pass)
<<<<<<< HEAD
        final_pass: TechniqueList = [
            ('Charcode', self.charcode),
        ]
        final_pass.extend(second_pass)
=======
        final_pass: TechniqueList = []
>>>>>>> 8c8b33d8

        code_extracts = [
            ('.*html.*', "HTML scripts extraction", self.extract_htmlscript)
        ]

        layer = request.file_contents

        # --- Stage 1: Script Extraction --------------------------------------------------------------------------
        extract_res = ResultSection("Extraction")
        for pattern, name, func in code_extracts:
            if regex.match(regex.compile(pattern), request.task.file_type):
                extracted_parts = func(request.file_contents)
                layer = b"\n".join(extracted_parts).strip()
                extract_res.add_line(name)
                break
        if len(layer.strip()) < 3:
            return  # No script present in file
        if request.file_type == 'code/ps1':
            sig = regex.search(
                rb'# SIG # Begin signature block\r\n(?:# [A-Za-z0-9+/=]+\r\n)+# SIG # End signature block',
                request.file_contents)
            if sig:
                layer = layer[:sig.start()] + layer[sig.end():]
                lines = sig.group().split(b'\r\n# ')
                base64 = b''.join(line.strip() for line in lines[1:-1])
                try:
                    # Extract signature
                    signature = binascii.a2b_base64(base64)
                    sig_filename = 'powershell_signature'
                    sig_path = os.path.join(self.working_directory, sig_filename)
                    with open(sig_path, 'wb+') as f:
                        f.write(signature)
                    request.add_extracted(sig_path, sig_filename, "Powershell Signature")
                    extract_res.add_line(f"Powershell Signature Comment, see {sig_filename}")
                except binascii.Error:
                    pass
        if extract_res.body:
            request.result.add_section(extract_res)
        # Save extracted scripts before deobfuscation
        before_deobfuscation = layer

        # --- Stage 2: Deobsfucation ------------------------------------------------------------------------------
        seen_iocs = set()
        passes: dict[int, tuple[list[str], dict[str, set[bytes]]]] = {}
        techniques = first_pass
        n_pass = 0  # Ensure n_pass is bound outside of the loop
        for n_pass in range(max_attempts):
            layer, techiques_used, iocs = self._deobfuscripter_pass(layer, techniques, md)
            if techiques_used:
                # Store the techniques used and new iocs found for each pass
                passes[n_pass] = techiques_used, filter_iocs(iocs, before_deobfuscation, seen_iocs)
            else:
                # If there are no new layers in a pass, start second pass or break
                if len(techniques) != len(first_pass):
                    # Already on second pass
                    break
                techniques = second_pass

        # --- Final Layer -----------------------------------------------------------------------------------------
        layer, final_techniques, final_iocs = self._deobfuscripter_pass(layer, final_pass, md, final=True)
        if final_techniques:
            passes[n_pass+1] = final_techniques, filter_iocs(final_iocs, before_deobfuscation, seen_iocs)

        # Get new reversed iocs
        rev_iocs = filter_iocs(md.ioc_tags(layer[::-1]), before_deobfuscation, seen_iocs)

        # --- Compiling results -----------------------------------------------------------------------------------
        if request.get_param('extract_original_iocs'):
            pat_values = get_tree_tags(md.multidecoder.scan(before_deobfuscation, 1))
            ioc_res = ResultSection("The following IOCs were found in the original file", parent=request.result,
                                    body_format=BODY_FORMAT.MEMORY_DUMP)
            for k, val in pat_values.items():
                for v in val:
                    if ioc_res:
                        ioc_res.add_line(f"Found {k.upper().replace('.', ' ')}: {safe_str(v)}")
                        ioc_res.add_tag(k, v)

        if not passes:
            return
        # Cleanup final layer
        clean = self.clean_up_final_layer(layer)
        if clean == request.file_contents:
            return

        # Display obfuscation steps
        heuristic = Heuristic(1)
        mres = ResultSection("De-obfuscation steps taken by DeobsfuScripter",
                             parent=request.result,
                             heuristic=heuristic)

        tech_count = Counter()
        for p in passes.values():
            tech_count.update(p[0])
        for tech, count in tech_count.items():
            heuristic.add_signature_id(tech, frequency=count)
            mres.add_line(f"{tech}, {count} time(s).")

        # Display final layer
        byte_count = 5000
        if request.deep_scan or (len(clean) > 1000 and heuristic.score >= 500) or seen_iocs:
            # Save extracted file
            byte_count = 500
            file_name = f"{os.path.basename(request.file_name)}_decoded_final"
            file_path = os.path.join(self.working_directory, file_name)
            # Ensure directory exists before write
            os.makedirs(os.path.dirname(file_path), exist_ok=True)
            with open(file_path, 'wb+') as f:
                f.write(clean)
                self.log.debug(f"Submitted dropped file for analysis: {file_path}")
            request.add_extracted(file_path, file_name, "Final deobfuscation layer")

        ResultSection(f"First {byte_count} bytes of the final layer:", body=safe_str(clean[:byte_count]),
                      body_format=BODY_FORMAT.MEMORY_DUMP, parent=request.result)

        # Report new IOCs
        new_ioc_res = ResultSection("New IOCs found after de-obfustcation",
                                    body_format=BODY_FORMAT.MEMORY_DUMP)
        heuristic = 0
        for n_pass, (_, iocs) in passes.items():
            if not iocs:
                continue
            new_ioc_res.add_line(f"New IOCs found in pass {n_pass}:")
            for ioc_type in iocs:
                for ioc in iocs[ioc_type]:
                    if n_pass == 0:  # iocs in the first pass can be found by other services
                        heuristic = 5
                    elif heuristic < 7:
                        heuristic = 7 if 'network' in ioc_type and ioc_type != 'network.static.domain' else 6
                    new_ioc_res.add_line(f"Found {ioc_type.upper().replace('.', ' ')}: {safe_str(ioc)}")
                    new_ioc_res.add_tag(ioc_type, ioc)
        if rev_iocs:
            new_ioc_res.add_line("New IOCs found reversed in the final layer:")
            for ioc_type in rev_iocs:
                for ioc in rev_iocs[ioc_type]:
                    heuristic = max(7 if 'network' in ioc_type and ioc_type != 'network.static.domain'
                                    else 6, heuristic)
                    new_ioc_res.add_line(f"Found {ioc_type.upper().replace('.', ' ')}: {safe_str(ioc)}")
                    new_ioc_res.add_tag(ioc_type, ioc)
        if heuristic > 0:
            new_ioc_res.set_heuristic(heuristic)
        if new_ioc_res.body:
            request.result.add_section(new_ioc_res)

        # Report extracted files
        if md.extracted_files:
            ext_file_res = ResultSection("The following files were extracted during the deobfuscation",
                                         heuristic=Heuristic(8), parent=request.result)
            for extracted in md.extracted_files:
                file_name = os.path.basename(extracted)
                try:
                    if request.add_extracted(extracted, file_name, "File of interest deobfuscated from sample",
                                             safelist_interface=self.api_interface):
                        ext_file_res.add_line(file_name)
                except MaxExtractedExceeded:
                    self.log.warning('Extraction limit exceeded while adding files of interest.')
                    break

    @staticmethod
    def _deobfuscripter_pass(layer: bytes,
                             techniques: TechniqueList,
                             md: DecoderWrapper,
                             final=False) -> tuple[bytes, list[str], dict]:
        techniques_used = []
        for name, technique in techniques:
            result = technique(layer)
            if result:
                techniques_used.append(name)
                # Looks like it worked, continue with the new layer
                layer = result
        # Use multidecoder techniques and ioc tagging
        if final:
            tree = md.multidecoder.scan(layer)
        else:
            tree = md.multidecoder.scan(layer, depth=1)
        md.extract_files(tree, 500)
        techniques_used.extend(obfuscation_counts(tree).keys())
        iocs = get_tree_tags(tree)  # Get IoCs for the pass
        layer = squash_replace(layer, tree)
        return layer, techniques_used, iocs<|MERGE_RESOLUTION|>--- conflicted
+++ resolved
@@ -5,15 +5,9 @@
 import binascii
 import os
 
-<<<<<<< HEAD
 from collections import Counter, defaultdict
+from functools import partial
 from typing import Callable, Dict, List, Optional, Tuple
-=======
-from collections import Counter
-from functools import partial
-from itertools import chain
-from typing import Callable, Dict, List, Optional, Set, Tuple
->>>>>>> 8c8b33d8
 
 import regex
 
@@ -112,16 +106,6 @@
         return output if output != text else None
 
     @staticmethod
-<<<<<<< HEAD
-    def xml_unescape(text: bytes) -> Optional[bytes]:
-        """ Replace XML escape sequences with the corresponding character """
-        output = text
-        for hex in regex.findall(rb'(?i)&#x[a-z0-9]{2};', text):
-            output = output.replace(hex, binascii.unhexlify(hex[3:-1]))
-        for escape in regex.findall(rb'&#(?:25[0-5]|2[0-4][0-9]|[0-1]?[0-9]{1,2});', text):
-            output = output.replace(escape, int(escape[2:-1]).to_bytes(1, 'big'))
-        return output if output != text else None
-=======
     def chr_decode(text: bytes) -> Optional[bytes]:
         """ Replace calls to chr with the corresponding character """
         output = text
@@ -134,7 +118,6 @@
         if output == text:
             return None
         return output
->>>>>>> 8c8b33d8
 
     @staticmethod
     def string_replace(text: bytes) -> Optional[bytes]:
@@ -477,14 +460,8 @@
             ('XML Charcodes', self.charcode_xml)
         ]
         second_pass.extend(first_pass)
-<<<<<<< HEAD
-        final_pass: TechniqueList = [
-            ('Charcode', self.charcode),
-        ]
+        final_pass: TechniqueList = []
         final_pass.extend(second_pass)
-=======
-        final_pass: TechniqueList = []
->>>>>>> 8c8b33d8
 
         code_extracts = [
             ('.*html.*', "HTML scripts extraction", self.extract_htmlscript)
